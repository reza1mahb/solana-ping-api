package main

import (
	"bufio"
	"log"
	"os"
	"strings"

	// jww "github.com/spf13/jwalterweatherman"
	"github.com/spf13/viper"
)

// ConnectionMode is a type of client connection
type ConnectionMode string

const (
	HTTP  ConnectionMode = "http"
	HTTPS ConnectionMode = "https"
	BOTH  ConnectionMode = "both"
)

type PingConfig struct {
	Receiver                string
	NumWorkers              int
	BatchCount              int
	BatchInverval           int
	TxTimeout               int64
	WaitConfirmationTimeout int64
	StatusCheckInterval     int64
	MinPerPingTime          int64
	RequestUnits            uint32
	ComputeUnitPrice        uint64
<<<<<<< HEAD
}

type EndPoint struct {
	Mainnet string
	Testnet string
	Devnet  string
}
type SolanaPing struct {
	AlternativeEnpoint EndPoint
	Clusters           []Cluster
	PingConfig
=======
>>>>>>> bfb29e9c
}

type SlackReport struct {
	Enabled        bool
	WebHook        string
	ReportInterval int
	SlackAlert
}
type SlackAlert struct {
	Enabled       bool
	WebHook       string
	LossThreshold int
	LevelFilePath string
}
type APIServer struct {
	Enabled bool
	Mode    ConnectionMode
	IP      string
	SSLIP   string
	KeyPath string
	CrtPath string
}
type Database struct {
	UseGoogleCloud       bool
	GCloudCredentialPath string
	DBConn               string
}
type Retension struct {
	Enabled           bool
	KeepHours         int64
	UpdateIntervalSec int64
}

type SolanaCLIConfig struct {
	JsonRPCURL    string
	WebsocketURL  string
	KeypairPath   string
	AddressLabels map[string]string
	Commitment    string
}

type ClusterCLIConfig struct {
	Dir           string
	MainnetPath   string
	TestnetPath   string
	DevnetPath    string
	ConfigMain    SolanaCLIConfig
	ConfigTestnet SolanaCLIConfig
	ConfigDevnet  SolanaCLIConfig
}

type RPCEndpoint struct {
	Endpoint string
	Piority  int
	MaxRetry int
}
type AlternativeEnpoint struct {
	HostList []RPCEndpoint
	SlackAlert
}

type ClusterPing struct {
	APIServer
	PingServiceEnabled bool
	AlternativeEnpoint
	PingConfig
	SlackReport
}

type ClusterConfig struct {
	Cluster
	HostName string
	ClusterPing
}

type Config struct {
	Database
	Mainnet ClusterConfig
	Testnet ClusterConfig
	Devnet  ClusterConfig
	ClusterCLIConfig
	Retension
}

func loadConfig() Config {
	// jww.SetLogThreshold(jww.LevelTrace)
	// jww.SetStdoutThreshold(jww.LevelTrace)
	c := Config{}
	v := viper.New()
	userHome, err := os.UserHomeDir()
	if err != nil {
		panic("loadConfig error:" + err.Error())
	}

	v.AddConfigPath(userHome + "/.config/ping-api")
	v.SetConfigType("yaml")
	v.AutomaticEnv()
	hostname, err := os.Hostname()
	if err != nil {
		hostname = "unknown"
	}
	// setup config.yaml
	v.SetConfigName("config")
	v.ReadInConfig()
	// setup config.yaml (Database)
	c.Database.UseGoogleCloud = v.GetBool("Database.UseGoogleCloud")
	c.Database.GCloudCredentialPath = v.GetString("Database.GCloudCredentialPath")
	c.DBConn = v.GetString("Database.DBConn")
	gcloudCredential := os.Getenv("GOOGLE_APPLICATION_CREDENTIALS")
	if len(gcloudCredential) == 0 && len(c.Database.GCloudCredentialPath) != 0 {
		os.Setenv("GOOGLE_APPLICATION_CREDENTIALS", c.Database.GCloudCredentialPath)
	}
	log.Println("GOOGLE_APPLICATION_CREDENTIALS=", os.Getenv("GOOGLE_APPLICATION_CREDENTIALS"))
	// setup config.yaml (Retension)
	c.Retension = Retension{
		Enabled:           v.GetBool("Retension.Enabled"),
		KeepHours:         v.GetInt64("Retension.KeepHours"),
		UpdateIntervalSec: v.GetInt64("Retension.UpdateIntervalSec"),
	}
	// setup config.yaml (ClusterConfigFile)
	c.ClusterCLIConfig = ClusterCLIConfig{
		Dir:         v.GetString("SolanaCliFile.Dir"),
		MainnetPath: v.GetString("SolanaCliFile.MainnetPath"),
		TestnetPath: v.GetString("SolanaCliFile.TestnetPath"),
		DevnetPath:  v.GetString("SolanaCliFile.DevnetPath"),
	}

	if len(c.ClusterCLIConfig.MainnetPath) > 0 {
		sConfig, err := ReadSolanaCLIConfigFile(c.ClusterCLIConfig.Dir + c.ClusterCLIConfig.MainnetPath)
		if err != nil {
			log.Fatal(err)
		}
		c.ClusterCLIConfig.ConfigMain = sConfig
	}
	if len(c.ClusterCLIConfig.TestnetPath) > 0 {
		sConfig, err := ReadSolanaCLIConfigFile(c.ClusterCLIConfig.Dir + c.ClusterCLIConfig.TestnetPath)
		if err != nil {
			log.Fatal(err)
		}
		c.ClusterCLIConfig.ConfigTestnet = sConfig
	}
	if len(c.ClusterCLIConfig.DevnetPath) > 0 {
		sConfig, err := ReadSolanaCLIConfigFile(c.ClusterCLIConfig.Dir + c.ClusterCLIConfig.DevnetPath)
		if err != nil {
			log.Fatal(err)
		}
<<<<<<< HEAD
		c.SolanaConfigInfo.ConfigDevnet = sConfig
	}
	// SolanaPing
	c.SolanaPing = SolanaPing{
		AlternativeEnpoint: EndPoint{
			Mainnet: v.GetString("SolanaPing.AlternativeEnpoint.Mainnet"),
			Testnet: v.GetString("SolanaPing.AlternativeEnpoint.Testnet"),
			Devnet:  v.GetString("SolanaPing.AlternativeEnpoint.Devnet"),
		},
		PingConfig: PingConfig{
			Receiver:                v.GetString("SolanaPing.PingConfig.Receiver"),
			NumWorkers:              v.GetInt("SolanaPing.PingConfig.NumWorkers"),
			BatchCount:              v.GetInt("SolanaPing.PingConfig.BatchCount"),
			BatchInverval:           v.GetInt("SolanaPing.PingConfig.BatchInverval"),
			TxTimeout:               v.GetInt64("SolanaPing.PingConfig.TxTimeout"),
			WaitConfirmationTimeout: v.GetInt64("SolanaPing.PingConfig.WaitConfirmationTimeout"),
			StatusCheckInterval:     v.GetInt64("SolanaPing.PingConfig.StatusCheckInterval"),
			MinPerPingTime:          v.GetInt64("SolanaPing.PingConfig.MinPerPingTime"),
			MaxPerPingTime:          v.GetInt64("SolanaPing.PingConfig.MaxPerPingTime"),
			RequestUnits:            v.GetUint32("SolanaPing.PingConfig.RequestUnits"),
			ComputeUnitPrice:        v.GetUint64("SolanaPing.PingConfig.ComputeUnitPrice"),
		},
=======
		c.ClusterCLIConfig.ConfigDevnet = sConfig
>>>>>>> bfb29e9c
	}
	// setup  config.yaml (SolanaCliFile) all cluster services
	configMainnetFile := v.GetString("ClusterConfigFile.Mainnet")
	configTestnetFile := v.GetString("ClusterConfigFile.Testnet")
	configDevnetFile := v.GetString("ClusterConfigFile.Devnet")
	// Read Each Cluster Configurations
	// setup config.yaml for mainnet
	v.SetConfigName(configMainnetFile)
	v.ReadInConfig()
	c.Mainnet = ClusterConfig{
		Cluster:     MainnetBeta,
		HostName:    hostname,
		ClusterPing: ReadClusterPingConfig(v),
	}
	if c.Mainnet.APIServer.Mode != HTTP &&
		c.Mainnet.APIServer.Mode != HTTPS && c.Mainnet.APIServer.Mode != BOTH {
		c.Mainnet.APIServer.Mode = HTTP
		log.Println("Mainnet API server mode not support! use default mode")
	}
	v.SetConfigName(configTestnetFile)
	v.ReadInConfig()
	c.Testnet = ClusterConfig{
		Cluster:     Testnet,
		HostName:    hostname,
		ClusterPing: ReadClusterPingConfig(v),
	}
	if c.Testnet.APIServer.Mode != HTTP &&
		c.Testnet.APIServer.Mode != HTTPS && c.Testnet.APIServer.Mode != BOTH {
		c.Testnet.APIServer.Mode = HTTP
		log.Println("Mainnet API server mode not support! use default mode")
	}
	v.SetConfigName(configDevnetFile)
	v.ReadInConfig()
	c.Devnet = ClusterConfig{
		Cluster:     Devnet,
		HostName:    hostname,
		ClusterPing: ReadClusterPingConfig(v),
	}
	if c.Devnet.APIServer.Mode != HTTP &&
		c.Devnet.APIServer.Mode != HTTPS && c.Devnet.APIServer.Mode != BOTH {
		c.Devnet.APIServer.Mode = HTTP
		log.Println("Devnet API server mode not support! use default mode")
	}
	return c
}

func ReadSolanaCLIConfigFile(filepath string) (SolanaCLIConfig, error) {
	configmap := make(map[string]string, 1)
	addressmap := make(map[string]string, 1)

	f, err := os.Open(filepath)
	if err != nil {
		log.Printf("error opening file: %v\n", err)
		return SolanaCLIConfig{}, err
	}
	r := bufio.NewReader(f)
	line, _, err := r.ReadLine()
	for err == nil {
		k, v := ToKeyPair(string(line))
		if k == "address_labels" {
			line, _, err := r.ReadLine()
			lKey, lVal := ToKeyPair(string(line))
			if err == nil && string(line)[0:1] == " " {
				if len(lKey) > 0 && len(lVal) > 0 {
					addressmap[lKey] = lVal
				}
			} else {
				configmap[k] = v
			}
		} else {
			configmap[k] = v
		}

		line, _, err = r.ReadLine()
	}
	return SolanaCLIConfig{
		JsonRPCURL:    configmap["json_rpc_url"],
		WebsocketURL:  configmap["websocket_url:"],
		KeypairPath:   configmap["keypair_path"],
		AddressLabels: addressmap,
		Commitment:    configmap["commitment"],
	}, nil
}

func ToKeyPair(line string) (key string, val string) {
	noSpaceLine := strings.TrimSpace(string(line))
	idx := strings.Index(noSpaceLine, ":")
	if idx == -1 || idx == 0 { // not found or only have :
		return "", ""
	}
	if (len(noSpaceLine) - 1) == idx { // no value
		return strings.TrimSpace(noSpaceLine[0:idx]), ""
	}
	return strings.TrimSpace(noSpaceLine[0:idx]), strings.TrimSpace(noSpaceLine[idx+1:])
}

func ReadClusterPingConfig(v *viper.Viper) ClusterPing {
	v.Debug()
	clusterConf := ClusterPing{}
	v.Unmarshal(&clusterConf)
	return clusterConf
}<|MERGE_RESOLUTION|>--- conflicted
+++ resolved
@@ -30,20 +30,6 @@
 	MinPerPingTime          int64
 	RequestUnits            uint32
 	ComputeUnitPrice        uint64
-<<<<<<< HEAD
-}
-
-type EndPoint struct {
-	Mainnet string
-	Testnet string
-	Devnet  string
-}
-type SolanaPing struct {
-	AlternativeEnpoint EndPoint
-	Clusters           []Cluster
-	PingConfig
-=======
->>>>>>> bfb29e9c
 }
 
 type SlackReport struct {
@@ -190,32 +176,7 @@
 		if err != nil {
 			log.Fatal(err)
 		}
-<<<<<<< HEAD
-		c.SolanaConfigInfo.ConfigDevnet = sConfig
-	}
-	// SolanaPing
-	c.SolanaPing = SolanaPing{
-		AlternativeEnpoint: EndPoint{
-			Mainnet: v.GetString("SolanaPing.AlternativeEnpoint.Mainnet"),
-			Testnet: v.GetString("SolanaPing.AlternativeEnpoint.Testnet"),
-			Devnet:  v.GetString("SolanaPing.AlternativeEnpoint.Devnet"),
-		},
-		PingConfig: PingConfig{
-			Receiver:                v.GetString("SolanaPing.PingConfig.Receiver"),
-			NumWorkers:              v.GetInt("SolanaPing.PingConfig.NumWorkers"),
-			BatchCount:              v.GetInt("SolanaPing.PingConfig.BatchCount"),
-			BatchInverval:           v.GetInt("SolanaPing.PingConfig.BatchInverval"),
-			TxTimeout:               v.GetInt64("SolanaPing.PingConfig.TxTimeout"),
-			WaitConfirmationTimeout: v.GetInt64("SolanaPing.PingConfig.WaitConfirmationTimeout"),
-			StatusCheckInterval:     v.GetInt64("SolanaPing.PingConfig.StatusCheckInterval"),
-			MinPerPingTime:          v.GetInt64("SolanaPing.PingConfig.MinPerPingTime"),
-			MaxPerPingTime:          v.GetInt64("SolanaPing.PingConfig.MaxPerPingTime"),
-			RequestUnits:            v.GetUint32("SolanaPing.PingConfig.RequestUnits"),
-			ComputeUnitPrice:        v.GetUint64("SolanaPing.PingConfig.ComputeUnitPrice"),
-		},
-=======
 		c.ClusterCLIConfig.ConfigDevnet = sConfig
->>>>>>> bfb29e9c
 	}
 	// setup  config.yaml (SolanaCliFile) all cluster services
 	configMainnetFile := v.GetString("ClusterConfigFile.Mainnet")
