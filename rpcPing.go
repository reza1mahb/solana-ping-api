package main

import (
	"context"
	"math"
	"strings"
	"time"

	"github.com/portto/solana-go-sdk/client"
	"github.com/portto/solana-go-sdk/types"
)

// TakeTime a struct to record a serious of start and end time. Start and End is used for current record and Times is for store take-time
type TakeTime struct {
	Times []int64
	Start int64
	End   int64
}

// Ping similar to solana-bench-tps. It send a transaction to the cluster
func Ping(c *client.Client, pType PingType, acct types.Account, config ClusterConfig) (PingResult, PingResultError) {
	resultErrs := []string{}
	timer := TakeTime{}
	result := PingResult{
		Cluster:  string(config.Cluster),
		Hostname: config.HostName,
		PingType: string(pType),
	}
	confirmedCount := 0
	for i := 0; i < config.BatchCount; i++ {
		if i > 0 {
			time.Sleep(time.Duration(config.BatchInverval))
		}
		timer.TimerStart()
		var hash string
<<<<<<< HEAD
		if 0 == config.ComputeUnitPrice {
			txhash, pingErr := Transfer(c, acct, acct, config.Receiver, time.Duration(config.TxTimeout)*time.Second)
			hash = txhash // avoid shadow
			if !pingErr.NoError() {
				timer.TimerStop()
				if !pingErr.IsInErrorList(PingTakeTimeErrExpectionList) {
					timer.Add()
				}
				resultErrs = append(resultErrs, string(pingErr))
				continue
			}
		} else {
			ctx, cancel := context.WithTimeout(context.Background(), time.Duration(config.TxTimeout)*time.Second)
			defer cancel()
			txhash, pingErr := SendPingTx(SendPingTxParam{
				Client:              c,
				Ctx:                 ctx,
				FeePayer:            acct,
				RequestComputeUnits: config.RequestUnits,
				ComputeUnitPrice:    config.ComputeUnitPrice,
			})
			hash = txhash // avoid shadow
			if !pingErr.NoError() {
				timer.TimerStop()
				if !pingErr.IsInErrorList(PingTakeTimeErrExpectionList) {
					timer.Add()
				}
				resultErrs = append(resultErrs, string(pingErr))
				continue
=======

		ctx, cancel := context.WithTimeout(context.Background(), time.Duration(config.TxTimeout)*time.Second)
		defer cancel()
		txhash, pingErr := SendPingTx(SendPingTxParam{
			Client:              c,
			Ctx:                 ctx,
			FeePayer:            acct,
			RequestComputeUnits: config.RequestUnits,
			ComputeUnitPrice:    config.ComputeUnitPrice,
		})
		hash = txhash // avoid shadow
		if !pingErr.NoError() {
			timer.TimerStop()
			if !pingErr.IsInErrorList(PingTakeTimeErrExpectionList) {
				timer.Add()
>>>>>>> ca67ac16
			}
			resultErrs = append(resultErrs, string(pingErr))
			continue
		}

		pingErr = waitConfirmation(c, hash,
			time.Duration(config.WaitConfirmationTimeout)*time.Second,
			time.Duration(config.TxTimeout)*time.Second,
			time.Duration(config.StatusCheckInterval)*time.Second)
		timer.TimerStop()
		if !pingErr.NoError() {
			resultErrs = append(resultErrs, string(pingErr))
			if !pingErr.IsInErrorList(PingTakeTimeErrExpectionList) {
				timer.Add()
			}
			continue
		}
		timer.Add()
		confirmedCount++
		// log.Println(hash, "is confirmed/finalized")

	}
	result.TimeStamp = time.Now().UTC().Unix()
	result.Submitted = config.BatchCount
	result.Confirmed = confirmedCount
	result.Loss = (float64(result.Submitted-result.Confirmed) / float64(result.Submitted)) * 100
	max, mean, min, stdDev, total := timer.Statistic()
	result.Max = max
	result.Mean = int64(mean)
	result.Min = min
	result.Stddev = int64(stdDev)
	result.TakeTime = total
	result.ComputeUnitPrice = config.ComputeUnitPrice
	result.RequestComputeUnits = config.RequestUnits
	result.Error = resultErrs
	stringErrors := []string(result.Error)
	if 0 == len(stringErrors) {
		return result, EmptyPingResultError
	}
	return result, PingResultError(strings.Join(stringErrors[:], ","))
}

// TimerStart Record start time in ms format
func (t *TakeTime) TimerStart() {
	t.Start = time.Now().UTC().UnixMilli()
}

// TimerStop Record stop time in ms format
func (t *TakeTime) TimerStop() {
	t.End = time.Now().UTC().UnixMilli()
}

// Add save the end - stop in ms
func (t *TakeTime) Add() {
	t.Times = append(t.Times, (t.End - t.Start))
}

// AddTime add a take time directly into Times
func (t *TakeTime) AddTime(ts int64) {
	t.Times = append(t.Times, ts)
}

// TotalTime sum of data in Times
func (t *TakeTime) TotalTime() int64 {
	sum := int64(0)
	for _, ts := range t.Times {
		sum += ts
	}
	return sum
}

// Statistic analyze data in TakeTime to return max/mean/min/stddev/sum
func (t *TakeTime) Statistic() (max int64, mean float64, min int64, stddev float64, sum int64) {
	count := 0
	for _, ts := range t.Times {
		if ts <= 0 { // do not use 0 data because it is the bad data
			continue
		}
		if max == 0 {
			max = ts
		}
		if min == 0 {
			min = ts
		}
		if ts >= max {
			max = ts
		}
		if ts <= min {
			min = ts
		}
		sum += ts
		count++

	}
	if count > 0 {
		mean = float64(sum) / float64(count)
		for _, ts := range t.Times {
			if ts > 0 { // if ts = 0 , ping fail.
				stddev += math.Pow(float64(ts)-mean, 2)
			}
		}
		stddev = math.Sqrt(stddev / float64(count))
	}
	return
}<|MERGE_RESOLUTION|>--- conflicted
+++ resolved
@@ -33,7 +33,6 @@
 		}
 		timer.TimerStart()
 		var hash string
-<<<<<<< HEAD
 		if 0 == config.ComputeUnitPrice {
 			txhash, pingErr := Transfer(c, acct, acct, config.Receiver, time.Duration(config.TxTimeout)*time.Second)
 			hash = txhash // avoid shadow
@@ -63,36 +62,17 @@
 				}
 				resultErrs = append(resultErrs, string(pingErr))
 				continue
-=======
-
-		ctx, cancel := context.WithTimeout(context.Background(), time.Duration(config.TxTimeout)*time.Second)
-		defer cancel()
-		txhash, pingErr := SendPingTx(SendPingTxParam{
-			Client:              c,
-			Ctx:                 ctx,
-			FeePayer:            acct,
-			RequestComputeUnits: config.RequestUnits,
-			ComputeUnitPrice:    config.ComputeUnitPrice,
-		})
-		hash = txhash // avoid shadow
-		if !pingErr.NoError() {
-			timer.TimerStop()
-			if !pingErr.IsInErrorList(PingTakeTimeErrExpectionList) {
-				timer.Add()
->>>>>>> ca67ac16
 			}
-			resultErrs = append(resultErrs, string(pingErr))
-			continue
 		}
 
-		pingErr = waitConfirmation(c, hash,
+		waitErr := waitConfirmation(c, hash,
 			time.Duration(config.WaitConfirmationTimeout)*time.Second,
 			time.Duration(config.TxTimeout)*time.Second,
 			time.Duration(config.StatusCheckInterval)*time.Second)
 		timer.TimerStop()
-		if !pingErr.NoError() {
-			resultErrs = append(resultErrs, string(pingErr))
-			if !pingErr.IsInErrorList(PingTakeTimeErrExpectionList) {
+		if !waitErr.NoError() {
+			resultErrs = append(resultErrs, string(waitErr))
+			if !waitErr.IsInErrorList(PingTakeTimeErrExpectionList) {
 				timer.Add()
 			}
 			continue
